--- conflicted
+++ resolved
@@ -33,14 +33,9 @@
 
 void printUsage()
 {
-<<<<<<< HEAD
-  std::cout << "Open Image Denoise Example" << std::endl;
+  std::cout << "Intel(R) Open Image Denoise Example" << std::endl;
   std::cout << "Usage: denoise [-f RT|RTLightmap]" << std::endl
             << "               [-ldr ldr_color.pfm] [-srgb] [-hdr hdr_color.pfm]" << std::endl
-=======
-  std::cout << "Intel(R) Open Image Denoise Example" << std::endl;
-  std::cout << "Usage: denoise [-ldr ldr_color.pfm] [-srgb] [-hdr hdr_color.pfm]" << std::endl
->>>>>>> 0fffd842
             << "               [-alb albedo.pfm] [-nrm normal.pfm]" << std::endl
             << "               [-o output.pfm] [-ref reference_output.pfm]" << std::endl
             << "               [-bench ntimes] [-threads n] [-affinity 0|1] [-maxmem MB] [-verbose 0-3]" << std::endl;
