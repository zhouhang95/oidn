## Copyright 2009-2020 Intel Corporation
## SPDX-License-Identifier: Apache-2.0

# ISPC versions to look for, in decending order (newest first)
<<<<<<< HEAD
set(ISPC_VERSION_WORKING "1.14.0" "1.13.0" "1.12.0")
=======
set(ISPC_VERSION_WORKING "1.14.1")
>>>>>>> a9e91607
list(GET ISPC_VERSION_WORKING -1 ISPC_VERSION_REQUIRED)

if (NOT ISPC_EXECUTABLE)
  # try sibling folder as hint for path of ISPC
  if (APPLE)
    set(ISPC_DIR_SUFFIX "macOS" "osx" "Darwin")
  elseif(WIN32)
    set(ISPC_DIR_SUFFIX "windows" "win32")
    if (MSVC_VERSION LESS 1900)
      message(WARNING "MSVC 12 2013 is not supported anymore.")
    else()
      list(APPEND ISPC_DIR_SUFFIX "windows-vs2015")
    endif()
  else()
    set(ISPC_DIR_SUFFIX "linux" "Linux")
  endif()
  foreach(ver ${ISPC_VERSION_WORKING})
   foreach(v "" "v")
    foreach(suffix ${ISPC_DIR_SUFFIX})
     foreach(d "" "/bin")
      list(APPEND ISPC_DIR_HINT ${PROJECT_SOURCE_DIR}/../ispc-${v}${ver}-${suffix}${d})
     endforeach()
    endforeach()
   endforeach()
  endforeach()

  find_program(ISPC_EXECUTABLE ispc HINTS ${ISPC_DIR_HINT} DOC "Path to the ISPC executable.")
  if (NOT ISPC_EXECUTABLE)
    message("********************************************")
    message("Could not find ISPC (looked in PATH and ${ISPC_DIR_HINT})")
    message("")
    message("This version of Intel(R) Open Image Denoise expects you to have a binary install of ISPC minimum version ${ISPC_VERSION_REQUIRED}, and expects it to be found in 'PATH' or in the sibling directory to where the Intel Open Image Denoise sources are located. Please go to https://ispc.github.io/downloads.html, select the binary release for your particular platform, and unpack it to ${PROJECT_SOURCE_DIR}/../")
    message("")
    message("If you insist on using your own custom install of ISPC, please make sure that the 'ISPC_EXECUTABLE' variable is properly set in CMake.")
    message("********************************************")
    message(FATAL_ERROR "Could not find ISPC. Exiting.")
  else()
    message(STATUS "Found Intel SPMD Compiler (ISPC): ${ISPC_EXECUTABLE}")
  endif()
endif()

if(NOT ISPC_VERSION)
  execute_process(COMMAND ${ISPC_EXECUTABLE} --version OUTPUT_VARIABLE ISPC_OUTPUT)
  string(REGEX MATCH " ([0-9]+[.][0-9]+[.][0-9]+)(dev|knl|rc[0-9])? " DUMMY "${ISPC_OUTPUT}")
  set(ISPC_VERSION ${CMAKE_MATCH_1})

  if (ISPC_VERSION VERSION_LESS ISPC_VERSION_REQUIRED)
    message(FATAL_ERROR "Need at least version ${ISPC_VERSION_REQUIRED} of Intel SPMD Compiler (ISPC).")
  endif()

  set(ISPC_VERSION ${ISPC_VERSION} CACHE STRING "ISPC Version")
  mark_as_advanced(ISPC_VERSION)
  mark_as_advanced(ISPC_EXECUTABLE)
endif()

if ("${ISPC_VERSION}" STREQUAL "1.11.0")
  message(FATAL_ERROR "ISPC v1.11.0 is incompatible with Intel(R) Open Image Denoise.")
endif()

get_filename_component(ISPC_DIR ${ISPC_EXECUTABLE} PATH)

## -----------------------------------------------------------------------------
## Macro to specify global-scope ISPC include directories
## -----------------------------------------------------------------------------

set(ISPC_INCLUDE_DIR "")
macro (ispc_include_directories)
  set(ISPC_INCLUDE_DIR ${ISPC_INCLUDE_DIR} ${ARGN})
endmacro ()

## -----------------------------------------------------------------------------
## Macro to specify global-scope ISPC definitions
## -----------------------------------------------------------------------------

set(ISPC_DEFINITIONS "")
macro (ispc_add_definitions)
  set(ISPC_DEFINITIONS ${ISPC_DEFINITIONS} ${ARGN})
endmacro ()

## -----------------------------------------------------------------------------
## Macro to compile ISPC source into an object file for linking
## -----------------------------------------------------------------------------

macro (ispc_compile)
  set(ISPC_ADDITIONAL_ARGS "")
  set(ISPC_TARGETS ${OIDN_ISPC_TARGET_LIST})

  set(ISPC_TARGET_EXT ${CMAKE_CXX_OUTPUT_EXTENSION})
  string(REPLACE ";" "," ISPC_TARGET_ARGS "${ISPC_TARGETS}")

  if (CMAKE_SIZEOF_VOID_P EQUAL 8)
    set(ISPC_ARCHITECTURE "x86-64")
  else()
    set(ISPC_ARCHITECTURE "x86")
  endif()

  set(ISPC_TARGET_DIR ${CMAKE_CURRENT_BINARY_DIR})
  include_directories(${ISPC_TARGET_DIR})

  if(ISPC_INCLUDE_DIR)
    string(REPLACE ";" ";-I;" ISPC_INCLUDE_DIR_PARMS "${ISPC_INCLUDE_DIR}")
    set(ISPC_INCLUDE_DIR_PARMS "-I" ${ISPC_INCLUDE_DIR_PARMS})
  endif()

  #CAUTION: -O0/1 -g with ispc seg faults
  set(ISPC_FLAGS_DEBUG "-g" CACHE STRING "ISPC Debug flags")
  mark_as_advanced(ISPC_FLAGS_DEBUG)
  set(ISPC_FLAGS_RELEASE "-O3" CACHE STRING "ISPC Release flags")
  mark_as_advanced(ISPC_FLAGS_RELEASE)
  set(ISPC_FLAGS_RELWITHDEBINFO "-O2 -g" CACHE STRING "ISPC Release with Debug symbols flags")
  mark_as_advanced(ISPC_FLAGS_RELWITHDEBINFO)
  if (WIN32 OR "${CMAKE_BUILD_TYPE}" STREQUAL "Release")
    set(ISPC_OPT_FLAGS ${ISPC_FLAGS_RELEASE})
  elseif ("${CMAKE_BUILD_TYPE}" STREQUAL "Debug")
    set(ISPC_OPT_FLAGS ${ISPC_FLAGS_DEBUG})
  else()
    set(ISPC_OPT_FLAGS ${ISPC_FLAGS_RELWITHDEBINFO})
  endif()

  # turn space sparated list into ';' separated list
  string(REPLACE " " ";" ISPC_OPT_FLAGS "${ISPC_OPT_FLAGS}")

  if (NOT WIN32)
    set(ISPC_ADDITIONAL_ARGS ${ISPC_ADDITIONAL_ARGS} --pic)
  endif()

  if (NOT OIDN_DEBUG_BUILD)
    set(ISPC_ADDITIONAL_ARGS ${ISPC_ADDITIONAL_ARGS} --opt=disable-assertions)
  endif()

  foreach(src ${ARGN})
    get_filename_component(fname ${src} NAME_WE)
    get_filename_component(dir ${src} PATH)

    set(input ${src})
    if ("${dir}" MATCHES "^/") # absolute unix-style path to input
      set(outdir "${ISPC_TARGET_DIR}/rebased${dir}")
    elseif ("${dir}" MATCHES "^[A-Z]:") # absolute DOS-style path to input
      string(REGEX REPLACE "^[A-Z]:" "${ISPC_TARGET_DIR}/rebased/" outdir "${dir}")
    else() # relative path to input
      set(outdir "${ISPC_TARGET_DIR}/local_${OIDN_ISPC_TARGET_NAME}_${dir}")
      set(input ${CMAKE_CURRENT_SOURCE_DIR}/${src})
    endif()

    set(deps "")
    if (EXISTS ${outdir}/${fname}.dev.idep)
      file(READ ${outdir}/${fname}.dev.idep contents)
      string(REPLACE " " ";"     contents "${contents}")
      string(REPLACE ";" "\\\\;" contents "${contents}")
      string(REPLACE "\n" ";"    contents "${contents}")
      foreach(dep ${contents})
        if (EXISTS ${dep})
          set(deps ${deps} ${dep})
        endif (EXISTS ${dep})
      endforeach(dep ${contents})
    endif ()

    set(results "${outdir}/${fname}.dev${ISPC_TARGET_EXT}")
    # if we have multiple targets add additional object files
    list(LENGTH ISPC_TARGETS NUM_TARGETS)
    if (NUM_TARGETS GREATER 1)
      foreach(target ${ISPC_TARGETS})
        string(REPLACE "-i32x8"  "" target ${target}) # strip (sse4|avx|avx2)-i32x8
        string(REPLACE "-i32x16" "" target ${target}) # strip avx512(knl|skx)-i32x16
        set(results ${results} "${outdir}/${fname}.dev_${target}${ISPC_TARGET_EXT}")
      endforeach()
    endif()

    add_custom_command(
      OUTPUT ${results} ${ISPC_TARGET_DIR}/${fname}_ispc.h
      COMMAND ${CMAKE_COMMAND} -E make_directory ${outdir}
      COMMAND ${ISPC_EXECUTABLE}
      ${ISPC_DEFINITIONS}
      -I ${CMAKE_CURRENT_SOURCE_DIR}
      ${ISPC_INCLUDE_DIR_PARMS}
      --arch=${ISPC_ARCHITECTURE}
      --addressing=${OIDN_ISPC_ADDRESSING}
      ${ISPC_OPT_FLAGS}
      --target=${ISPC_TARGET_ARGS}
      --woff
      --opt=fast-math
      ${ISPC_ADDITIONAL_ARGS}
      -h ${ISPC_TARGET_DIR}/${fname}_ispc.h
      -MMM  ${outdir}/${fname}.dev.idep
      -o ${outdir}/${fname}.dev${ISPC_TARGET_EXT}
      ${input}
      DEPENDS ${input} ${deps}
      COMMENT "Building ISPC object ${outdir}/${fname}.dev${ISPC_TARGET_EXT}"
    )

    list(APPEND ISPC_OBJECTS ${results})
  endforeach()
endmacro()

## -----------------------------------------------------------------------------
## Macro to add both C/C++ and ISPC sources to a given target
## -----------------------------------------------------------------------------

function(ispc_target_add_sources name)
  ## Split-out C/C++ from ISPC files ##

  set(ISPC_SOURCES "")
  set(OTHER_SOURCES "")

  foreach(src ${ARGN})
    get_filename_component(ext ${src} EXT)
    if (ext STREQUAL ".ispc")
      set(ISPC_SOURCES ${ISPC_SOURCES} ${src})
    else()
      set(OTHER_SOURCES ${OTHER_SOURCES} ${src})
    endif()
  endforeach()

  ## Get existing target definitions and include dirs ##

  # NOTE(jda) - This needs work: BUILD_INTERFACE vs. INSTALL_INTERFACE isn't
  #             handled automatically.

  #get_property(TARGET_DEFINITIONS TARGET ${name} PROPERTY COMPILE_DEFINITIONS)
  #get_property(TARGET_INCLUDES TARGET ${name} PROPERTY INCLUDE_DIRECTORIES)

  #set(ISPC_DEFINITIONS ${TARGET_DEFINITIONS})
  #set(ISPC_INCLUDE_DIR ${TARGET_INCLUDES})

  ## Compile ISPC files ##

  ispc_compile(${ISPC_SOURCES})

  ## Set final sources on target ##

  get_property(TARGET_SOURCES TARGET ${name} PROPERTY SOURCES)
  list(APPEND TARGET_SOURCES ${ISPC_OBJECTS} ${OTHER_SOURCES})
  set_target_properties(${name} PROPERTIES SOURCES "${TARGET_SOURCES}")
endfunction()<|MERGE_RESOLUTION|>--- conflicted
+++ resolved
@@ -2,11 +2,7 @@
 ## SPDX-License-Identifier: Apache-2.0
 
 # ISPC versions to look for, in decending order (newest first)
-<<<<<<< HEAD
-set(ISPC_VERSION_WORKING "1.14.0" "1.13.0" "1.12.0")
-=======
 set(ISPC_VERSION_WORKING "1.14.1")
->>>>>>> a9e91607
 list(GET ISPC_VERSION_WORKING -1 ISPC_VERSION_REQUIRED)
 
 if (NOT ISPC_EXECUTABLE)
