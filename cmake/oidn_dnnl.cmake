--- conflicted
+++ resolved
@@ -24,45 +24,6 @@
   mkl-dnn/src/common/*.hpp
   mkl-dnn/src/common/*.c
   mkl-dnn/src/common/*.cpp
-<<<<<<< HEAD
-=======
-)
-
-add_library(dnnl_common STATIC ${DNNL_COMMON_SOURCES})
-
-target_include_directories(dnnl_common
-  PUBLIC
-    ${PROJECT_SOURCE_DIR}/mkl-dnn/include
-    ${PROJECT_BINARY_DIR}/mkl-dnn/include
-    ${PROJECT_SOURCE_DIR}/mkl-dnn/src
-    ${PROJECT_SOURCE_DIR}/mkl-dnn/src/common
-)
-
-target_compile_definitions(dnnl_common
-  PUBLIC
-    -DDNNL_ENABLE_CONCURRENT_EXEC
-)
-
-set(DNNL_COMPILE_OPTIONS ${OIDN_ISA_FLAGS_SSE41})
-if(WIN32 AND CMAKE_CXX_COMPILER_ID STREQUAL "Intel")
-  # Correct 'jnl' macro/jit issue
-  list(APPEND DNNL_COMPILE_OPTIONS "/Qlong-double")
-endif()
-target_compile_options(dnnl_common
-  PRIVATE
-    ${DNNL_COMPILE_OPTIONS})
-
-target_link_libraries(dnnl_common
-  PUBLIC
-    ${CMAKE_THREAD_LIBS_INIT}
-    TBB)
-
-## -----------------------------------------------------------------------------
-## CPU
-## -----------------------------------------------------------------------------
-
-file(GLOB_RECURSE DNNL_CPU_SOURCES
->>>>>>> a12836ba
   mkl-dnn/src/cpu/bfloat16.cpp
   mkl-dnn/src/cpu/cpu_barrier.hpp
   mkl-dnn/src/cpu/cpu_barrier.cpp
@@ -164,7 +125,11 @@
 endif()
 target_compile_options(dnnl PRIVATE ${DNNL_COMPILE_OPTIONS})
 
-target_link_libraries(dnnl PUBLIC ${CMAKE_THREAD_LIBS_INIT} ${TBB_LIBRARIES})
+target_link_libraries(dnnl
+  PUBLIC
+    ${CMAKE_THREAD_LIBS_INIT}
+    TBB
+)
 if(UNIX AND NOT APPLE)
   # Not every compiler adds -ldl automatically
   target_link_libraries(dnnl PUBLIC ${CMAKE_DL_LIBS})
