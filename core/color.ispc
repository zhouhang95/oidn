// =============================================================================
// Copyright 2009-2020 Intel Corporation
//
// Licensed under the Apache License, Version 2.0 (the "License");
// you may not use this file except in compliance with the License.
// You may obtain a copy of the License at
//
//     http://www.apache.org/licenses/LICENSE-2.0
//
// Unless required by applicable law or agreed to in writing, software
// distributed under the License is distributed on an "AS IS" BASIS,
// WITHOUT WARRANTIES OR CONDITIONS OF ANY KIND, either express or implied.
// See the License for the specific language governing permissions and
// limitations under the License.
// =============================================================================

#include "image.ih"
#include "color.ih"

static const uniform float HDR_Y_MAX = 65504.f; // maximum HDR value

// -----------------------------------------------------------------------------
// Transfer function
// -----------------------------------------------------------------------------

static void TransferFunction_Constructor(uniform TransferFunction* uniform self)
{
  self->xScale    = 1.f;
  self->xRcpScale = 1.f;
  self->yScale    = 1.f;
  self->yRcpScale = 1.f;
}

// Computes the normalization scale
static void TransferFunction_initNormalization(uniform TransferFunction* uniform self, uniform float yMax)
{
  const uniform float xMax = extract(reduce_max(self->forward(self, make_vec3f(yMax))), 0);

  self->xScale    = 1./xMax;
  self->xRcpScale = xMax;
}

export void TransferFunction_setExposure(uniform TransferFunction* uniform self, uniform float exposure)
{
  self->yScale    = exposure;
  self->yRcpScale = (exposure != 0.f) ? (1.f / exposure) : 0.f;
}

// -----------------------------------------------------------------------------
// Transfer function: Linear
// -----------------------------------------------------------------------------

static vec3f LinearTransferFunction_forward(const uniform TransferFunction* uniform self, vec3f y)
{
  return y;
}

static vec3f LinearTransferFunction_inverse(const uniform TransferFunction* uniform self, vec3f x)
{
  return x;
}

export void LinearTransferFunction_Constructor(uniform TransferFunction* uniform self)
{
  TransferFunction_Constructor(self);
  self->forward = LinearTransferFunction_forward;
  self->inverse = LinearTransferFunction_inverse;
}

// -----------------------------------------------------------------------------
// Transfer function: Gamma
// -----------------------------------------------------------------------------

static vec3f GammaTransferFunction_forward(const uniform TransferFunction* uniform self, vec3f y)
{
  return pow(y, 1.f/2.2f);
}

static vec3f GammaTransferFunction_inverse(const uniform TransferFunction* uniform self, vec3f x)
{
  return pow(x, 2.2f);
}

export void GammaTransferFunction_Constructor(uniform TransferFunction* uniform self)
{
  TransferFunction_Constructor(self);
  self->forward = GammaTransferFunction_forward;
  self->inverse = GammaTransferFunction_inverse;
}

// -----------------------------------------------------------------------------
// Transfer function: Log
// -----------------------------------------------------------------------------

static vec3f LogTransferFunction_forward(const uniform TransferFunction* uniform self, vec3f y)
{
  return log(y * self->yScale + 1.f) * self->xScale;
}

static vec3f LogTransferFunction_inverse(const uniform TransferFunction* uniform self, vec3f x)
{
  return (exp(x * self->xRcpScale) - 1.f) * self->yRcpScale;
}

export void LogTransferFunction_Constructor(uniform TransferFunction* uniform self)
{
  TransferFunction_Constructor(self);
  self->forward = LogTransferFunction_forward;
  self->inverse = LogTransferFunction_inverse;
  TransferFunction_initNormalization(self, HDR_Y_MAX);
}

// -----------------------------------------------------------------------------
<<<<<<< HEAD
// Transfer function: PQX
=======
// Transfer function: PU2
>>>>>>> 6fe32472
// -----------------------------------------------------------------------------

static const uniform float PU_A  =  1.41283765e+03f;
static const uniform float PU_B  =  1.64593172e+00f;
static const uniform float PU_C  =  4.31384981e-01f;
static const uniform float PU_D  = -2.94139609e-03f;
static const uniform float PU_E  =  1.92653254e-01f;
static const uniform float PU_F  =  6.26026094e-03f;
static const uniform float PU_G  =  9.98620152e-01f;
static const uniform float PU_Y0 =  1.57945760e-06f;
static const uniform float PU_Y1 =  3.22087631e-02f;
static const uniform float PU_X0 =  2.23151711e-03f;
static const uniform float PU_X1 =  3.70974749e-01f;

inline float puForward(float y)
{
  if (y <= PU_Y0)
    return PU_A * y;
  else if (y <= PU_Y1)
    return PU_B * pow(y, PU_C) + PU_D;
  else
    return PU_E * log(y + PU_F) + PU_G;
}

inline float puInverse(float x)
{
  if (x <= PU_X0)
    return x / PU_A;
  else if (x <= PU_X1)
    return pow((x - PU_D) / PU_B, 1.f/PU_C);
  else
    return exp((x - PU_G) / PU_E) - PU_F;
}

static vec3f PUTransferFunction_forward(const uniform TransferFunction* uniform self, vec3f y)
{
<<<<<<< HEAD
  y = y * self->yScale * PQX_Y_SCALE;
  return make_vec3f(pqxForward(y.x), pqxForward(y.y), pqxForward(y.z)) * self->xScale;
=======
  y = y * self->exposure;
  return make_vec3f(puForward(y.x), puForward(y.y), puForward(y.z)) * self->xScale;
>>>>>>> 6fe32472
}

static vec3f PUTransferFunction_inverse(const uniform TransferFunction* uniform self, vec3f x)
{
  x = x * self->xRcpScale;
<<<<<<< HEAD
  return make_vec3f(pqxInverse(x.x), pqxInverse(x.y), pqxInverse(x.z)) * (1./PQX_Y_SCALE) * self->yRcpScale;
=======
  return make_vec3f(puInverse(x.x), puInverse(x.y), puInverse(x.z)) * self->rcpExposure;
>>>>>>> 6fe32472
}

export void PUTransferFunction_Constructor(uniform TransferFunction* uniform self)
{
  TransferFunction_Constructor(self);
  self->forward = PUTransferFunction_forward;
  self->inverse = PUTransferFunction_inverse;
  TransferFunction_initNormalization(self, HDR_Y_MAX);
}

// -----------------------------------------------------------------------------
// Autoexposure
// -----------------------------------------------------------------------------

// Returns the average luminance of the specified image tile
export uniform float getAvgLuminance(const uniform Image& color,
                                     uniform int beginH, uniform int endH,
                                     uniform int beginW, uniform int endW)
{
  float L = 0.f;

  for (uniform int h = beginH; h < endH; ++h)
  {
    foreach (w = beginW ... endW)
    {
      vec3f c = get3f(color, h, w);
      c = max(inf_to_zero(c), 0.f); // sanitize
      L += luminance(c);
    }
  }

  return reduce_add(L) / ((endH - beginH) * (endW - beginW));
}<|MERGE_RESOLUTION|>--- conflicted
+++ resolved
@@ -111,11 +111,7 @@
 }
 
 // -----------------------------------------------------------------------------
-<<<<<<< HEAD
-// Transfer function: PQX
-=======
 // Transfer function: PU2
->>>>>>> 6fe32472
 // -----------------------------------------------------------------------------
 
 static const uniform float PU_A  =  1.41283765e+03f;
@@ -152,23 +148,14 @@
 
 static vec3f PUTransferFunction_forward(const uniform TransferFunction* uniform self, vec3f y)
 {
-<<<<<<< HEAD
-  y = y * self->yScale * PQX_Y_SCALE;
-  return make_vec3f(pqxForward(y.x), pqxForward(y.y), pqxForward(y.z)) * self->xScale;
-=======
-  y = y * self->exposure;
+  y = y * self->yScale;
   return make_vec3f(puForward(y.x), puForward(y.y), puForward(y.z)) * self->xScale;
->>>>>>> 6fe32472
 }
 
 static vec3f PUTransferFunction_inverse(const uniform TransferFunction* uniform self, vec3f x)
 {
   x = x * self->xRcpScale;
-<<<<<<< HEAD
-  return make_vec3f(pqxInverse(x.x), pqxInverse(x.y), pqxInverse(x.z)) * (1./PQX_Y_SCALE) * self->yRcpScale;
-=======
-  return make_vec3f(puInverse(x.x), puInverse(x.y), puInverse(x.z)) * self->rcpExposure;
->>>>>>> 6fe32472
+  return make_vec3f(puInverse(x.x), puInverse(x.y), puInverse(x.z)) * self->yRcpScale;
 }
 
 export void PUTransferFunction_Constructor(uniform TransferFunction* uniform self)
