// Copyright 2009-2022 Intel Corporation
// SPDX-License-Identifier: Apache-2.0

#pragma once

#include <functional>
#include "common.h"
#include "kernel.h"
#include "buffer.h"
#include "tensor_layout.h"

namespace oidn {

  struct TensorDesc;
  class Tensor;

  struct ImageDesc;
  class Image;
  
  class Filter;

  class ScratchBuffer;
  class ScratchBufferManager;

  class TransferFunction;

  struct ConvDesc;
  struct ConcatConvDesc;
  struct PoolDesc;
  struct UpsampleDesc;
  struct InputProcessDesc;
  struct OutputProcessDesc;

  class Conv;
  class ConcatConv;
  class Pool;
  class Upsample;
  class Autoexposure;
  class InputProcess;
  class OutputProcess;
  class ImageCopy;

  class Device : public RefCount, public Verbose
  {
  public:
    Device();

    static void setError(Device* device, Error code, const std::string& message);
    static Error getError(Device* device, const char** outMessage);
    void setErrorFunction(ErrorFunction func, void* userPtr);

    void warning(const std::string& message);

    virtual int get1i(const std::string& name);
    virtual void set1i(const std::string& name, int value);

    bool isCommitted() const { return committed; }
    void checkCommitted();
    void commit();

    OIDN_INLINE Device* getDevice() { return this; }
    OIDN_INLINE std::mutex& getMutex() { return mutex; }

    // Native tensor layout
    DataType getTensorDataType() const { return tensorDataType; }
    TensorLayout getTensorLayout() const { return tensorLayout; }
    TensorLayout getWeightsLayout() const { return weightsLayout; }
    int getTensorBlockSize() const { return tensorBlockSize; }

    // Waits for all asynchronous operations to complete
    virtual void wait() {}

    virtual Ref<Buffer> newBuffer(size_t byteSize, Storage storage);
    virtual Ref<Buffer> newBuffer(void* ptr, size_t byteSize);

    Ref<ScratchBuffer> newScratchBuffer(size_t byteSize);

    Ref<Filter> newFilter(const std::string& type);

    virtual std::shared_ptr<Tensor> newTensor(const TensorDesc& desc, Storage storage = Storage::Device);
    virtual std::shared_ptr<Tensor> newTensor(const TensorDesc& desc, void* data);
    virtual std::shared_ptr<Tensor> newTensor(const Ref<Buffer>& buffer, const TensorDesc& desc, size_t byteOffset = 0);

    // Ops
    virtual std::shared_ptr<Conv> newConv(const ConvDesc& desc) = 0;
    virtual std::shared_ptr<ConcatConv> newConcatConv(const ConcatConvDesc& desc);
    virtual std::shared_ptr<Pool> newPool(const PoolDesc& desc) = 0;
    virtual std::shared_ptr<Upsample> newUpsample(const UpsampleDesc& desc) = 0;
    virtual std::shared_ptr<Autoexposure> newAutoexposure(const ImageDesc& srcDesc) = 0;
    virtual std::shared_ptr<InputProcess> newInputProcess(const InputProcessDesc& desc) = 0;
    virtual std::shared_ptr<OutputProcess> newOutputProcess(const OutputProcessDesc& desc) = 0;
    virtual std::shared_ptr<ImageCopy> newImageCopy() = 0;

    // Memory
    virtual void* malloc(size_t byteSize, Storage storage);
    virtual void free(void* ptr, Storage storage);
    virtual void memcpy(void* dstPtr, const void* srcPtr, size_t byteSize);
    virtual Storage getPointerStorage(const void* ptr);

    // Runs a host task
    virtual void runHostTask(std::function<void()>&& f)
    {
      f();
    }

<<<<<<< HEAD
    // Enqueues a host function
    virtual void runHostFuncAsync(std::function<void()>&& f) = 0;
=======
  // Enqueues a host function
  virtual void runHostFuncAsync(std::function<void()>&& f) = 0;

  virtual int getMaxWorkGroupSize() const { return 0; }
>>>>>>> 5cdb8804
   
  protected:
    virtual void init() = 0;

    // Native tensor layout
    DataType tensorDataType = DataType::Float32;
    TensorLayout tensorLayout = TensorLayout::chw;
    TensorLayout weightsLayout = TensorLayout::oihw;
    int tensorBlockSize = 1;

    // State
    bool dirty = true;
    bool committed = false;

  private:
    // Thread-safety
    std::mutex mutex;

    // Error handling
    struct ErrorState
    {
      Error code = Error::None;
      std::string message;
    };

    static thread_local ErrorState globalError;
    ThreadLocal<ErrorState> error;
    ErrorFunction errorFunc = nullptr;
    void* errorUserPtr = nullptr;

    // Memory
    std::weak_ptr<ScratchBufferManager> scratchManagerWp;
  };

} // namespace oidn<|MERGE_RESOLUTION|>--- conflicted
+++ resolved
@@ -103,15 +103,10 @@
       f();
     }
 
-<<<<<<< HEAD
     // Enqueues a host function
     virtual void runHostFuncAsync(std::function<void()>&& f) = 0;
-=======
-  // Enqueues a host function
-  virtual void runHostFuncAsync(std::function<void()>&& f) = 0;
 
-  virtual int getMaxWorkGroupSize() const { return 0; }
->>>>>>> 5cdb8804
+    virtual int getMaxWorkGroupSize() const { return 0; }
    
   protected:
     virtual void init() = 0;
